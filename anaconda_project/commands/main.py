--- conflicted
+++ resolved
@@ -110,16 +110,12 @@
     add_project_arg(preset)
     preset.add_argument('filename_variable', metavar='ENV_VAR_FOR_FILENAME', default=None)
     preset.add_argument('download_url', metavar='DOWNLOAD_URL', default=None)
-<<<<<<< HEAD
     preset.add_argument('--filename', help="The name to give the file/folder after downloading it", default=None)
-=======
-    preset.add_argument('--filename', help="The name to give the file/folder after downloading it.", default=None)
     preset.add_argument('--hash-algorithm',
-                        help="Defines which hash algorithm to use.",
+                        help="Defines which hash algorithm to use",
                         default=None,
                         choices=_hash_algorithms)
-    preset.add_argument('--hash-value', help="The expected checksum hash of the downloaded file.", default=None)
->>>>>>> a67a89fa
+    preset.add_argument('--hash-value', help="The expected checksum hash of the downloaded file", default=None)
     preset.set_defaults(main=download_commands.main_add)
 
     preset = subparsers.add_parser('remove-download', help="Remove a download from the project and from the filesystem")
