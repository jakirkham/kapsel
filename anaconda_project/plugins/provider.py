--- conflicted
+++ resolved
@@ -16,17 +16,8 @@
 from anaconda_project.internal.metaclass import with_metaclass
 from anaconda_project.internal.makedirs import makedirs_ok_if_exists
 from anaconda_project.internal.crypto import encrypt_string, decrypt_string
-<<<<<<< HEAD
 from anaconda_project.internal.py2_compat import is_string
-=======
 from anaconda_project.internal.simple_status import SimpleStatus
-
-# py27/py3 compatibility
-try:  # pragma: no cover
-    basestring  # pragma: no cover
-except NameError:  # pragma: no cover
-    basestring = str  # pragma: no cover
->>>>>>> 86c4ee94
 
 
 def _service_directory(local_state_file, relative_name):
